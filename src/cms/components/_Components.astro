--- conflicted
+++ resolved
@@ -126,21 +126,23 @@
     )
 }
 {
-<<<<<<< HEAD
-    componentType === 'Iframe' && (
-        <Iframe
-=======
     componentType === 'Button' && (
         <Button
->>>>>>> c5025867
             contentPayload={contentPayload}
             data={component}
             displaySettings={displaySettings}
             displayTemplateKey={displayTemplateKey}
         />
     )
-<<<<<<< HEAD
 }
-=======
-}
->>>>>>> c5025867
+
+{
+    componentType === 'Iframe' && (
+        <Iframe
+            contentPayload={contentPayload}
+            data={component}
+            displaySettings={displaySettings}
+            displayTemplateKey={displayTemplateKey}
+        />
+    )
+}