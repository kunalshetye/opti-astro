--- conflicted
+++ resolved
@@ -14,10 +14,7 @@
     ...Carousel
     ...Collapse
     ...ArticleList
-<<<<<<< HEAD
-    ...VideoExternal
-=======
     ...Button
     ...Iframe
->>>>>>> 93dd8781
+    ...VideoExternal
 }