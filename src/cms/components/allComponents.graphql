--- conflicted
+++ resolved
@@ -14,9 +14,6 @@
     ...Carousel
     ...Collapse
     ...ArticleList
-<<<<<<< HEAD
+    ...Button
     ...Iframe
-=======
-    ...Button
->>>>>>> c5025867
 }