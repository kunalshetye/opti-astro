---
import { Image as AstroImage } from 'astro:assets';
import type { Locales } from 'astro';
import { format } from 'date-fns';
import type { ArticlePageFragment } from '../../../../__generated/sdk';
import { getOptimizelySdk } from '../../../graphql/getSdk';
import type { ContentPayload } from '../../../graphql/shared/ContentPayload';
import Layout from '../../../layouts/Layout.astro';
import { isEditContext } from '../../shared/utils.ts';

const isCmsEdit = isEditContext(Astro.url);

export interface Props {
    contentPayload: ContentPayload;
}
const { contentPayload } = Astro.props as Props;

const optiResponse = await getOptimizelySdk(contentPayload).pageById({
    key: contentPayload.key,
    //@ts-ignore
    loc: contentPayload.loc as Locales,
    ver: contentPayload.ver,
});
const post = optiResponse?._Page?.item as ArticlePageFragment;
const publishedDate = format(
    new Date(post?._metadata?.published ?? Date.now()),
    'dd MMM yyyy'
);

<<<<<<< HEAD
const articleHeaderFontColor = ((post.PromoImage as any)?.item?.Url || post.PromoImage?.url?.default)
    ? "text-neutral-content" : "text-base-content";
const articleHeaderAuthorColor = ((post.PromoImage as any)?.item?.Url || post.PromoImage?.url?.default)
    ? "text-neutral-content/75" : "text-base-content/65";
const articleHeaderDateColor = ((post.PromoImage as any)?.item?.Url || post.PromoImage?.url?.default)
    ? "text-neutral-content/55" : "text-base-content/50";

=======
const graphType = post?.SeoSettings?.GraphType && post?.SeoSettings?.GraphType !== "-" ? 
    post?.SeoSettings?.GraphType : 'article';
const defaultUrl = post?._metadata?.url?.default || '';
>>>>>>> 7cf43f53
const hierarchicalUrl = post?._metadata?.url?.type === "SIMPLE" ? post?._metadata?.url?.hierarchical : '';
const extPreviewEnabled = post?.PageAdminSettings?.EnableExternalPreview ?? false;
---

<Layout
    title={post.SeoSettings?.MetaTitle ?? post?.Heading ?? post?._metadata?.displayName ?? 'Article'}
    description={post.SeoSettings?.MetaDescription ?? post?.Heading ?? ''}
    graphtype={graphType}
    indexing={post.SeoSettings?.Indexing ?? false}
    contentPayload={contentPayload}
    defaultUrl={defaultUrl}
    hierarchicalUrl={hierarchicalUrl ?? ''}
    extPreviewEnabled={extPreviewEnabled}
>
    <div class="max-w-screen-6xl mx-auto">
        <main class="mt-10">
            <div
                class="relative mx-auto mb-4 w-full max-w-screen-xl md:mb-0 bg-base-200"
                style="height: 24em;"
            >
                { ((post.PromoImage as any)?.item?.Url || post.PromoImage?.url?.default) && 
                    <div
                        class="absolute bottom-0 left-0 z-10 h-full w-full"
                        style="background-image: linear-gradient(180deg,transparent,rgba(0,0,0,.7));"
                    >
                    </div>
                    <AstroImage
                        src={(post.PromoImage as any)?.item?.Url || post.PromoImage?.url?.default}
                        class="absolute top-0 left-0 z-0 h-full w-full object-cover"
                        alt={(post.PromoImage as any)?.item?.AltText || (post.PromoImage as any)?.item?._metadata?.displayName || post.Heading || 'Article promo image'}
                        inferSize={true}
                        data-epi-edit={isCmsEdit ? "PromoImage" : undefined}
                    />
                }
                <div class="absolute bottom-0 left-0 z-20 p-4">
                    <h1
                        class={`text-4xl lg:text-6xl leading-tight font-semibold pb-4 ${articleHeaderFontColor}`}
                        data-epi-edit={isCmsEdit ? "Heading" : undefined}
                    >
                        {post?.Heading}
                    </h1>
                    <h2
                        class={`text-base lg:text-2xl leading-tight font-semibold ${articleHeaderFontColor}`}
                        data-epi-edit={isCmsEdit ? "SubHeading" : undefined}
                    >
                        {post?.SubHeading}
                    </h2>
                    <div class="mt-3 flex">
                        <div>
                            <p class={`text-sm font-semibold ${articleHeaderAuthorColor}`}
                                data-epi-edit={isCmsEdit ? "Author" : undefined}
                            >
                                {post?.Author}
                            </p>
                            <p class={`text-xs font-semibold ${articleHeaderDateColor}`}
                                data-epi-edit={isCmsEdit ? "publishedDate" : undefined}
                            >
                                {publishedDate}
                            </p>
                        </div>
                    </div>
                </div>
            </div>
            <article
                class="prose dark:prose-invert md:prose-lg lg:prose-xl mx-auto mt-12 mb-12 max-w-screen-xl px-4 2xl:px-0 prose-img:rounded-[2rem] prose-img:p-4 "
                data-epi-edit={isCmsEdit ? "BlogPostBody" : undefined}
                set:html={post.Body?.html}
            />
        </main>
    </div>
</Layout><|MERGE_RESOLUTION|>--- conflicted
+++ resolved
@@ -27,7 +27,6 @@
     'dd MMM yyyy'
 );
 
-<<<<<<< HEAD
 const articleHeaderFontColor = ((post.PromoImage as any)?.item?.Url || post.PromoImage?.url?.default)
     ? "text-neutral-content" : "text-base-content";
 const articleHeaderAuthorColor = ((post.PromoImage as any)?.item?.Url || post.PromoImage?.url?.default)
@@ -35,11 +34,9 @@
 const articleHeaderDateColor = ((post.PromoImage as any)?.item?.Url || post.PromoImage?.url?.default)
     ? "text-neutral-content/55" : "text-base-content/50";
 
-=======
 const graphType = post?.SeoSettings?.GraphType && post?.SeoSettings?.GraphType !== "-" ? 
     post?.SeoSettings?.GraphType : 'article';
 const defaultUrl = post?._metadata?.url?.default || '';
->>>>>>> 7cf43f53
 const hierarchicalUrl = post?._metadata?.url?.type === "SIMPLE" ? post?._metadata?.url?.hierarchical : '';
 const extPreviewEnabled = post?.PageAdminSettings?.EnableExternalPreview ?? false;
 ---
