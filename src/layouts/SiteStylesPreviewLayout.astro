---
import { ClientRouter } from "astro:transitions";
import { Font } from 'astro:assets';

import type { Locales } from '../../__generated/sdk';
import SiteStyles from "../cms/components/SiteStylesComponent/SiteStyles.astro";
import { getSiteFont } from '../cms/shared/siteStylesHelper';
import { getOptimizelySdk } from '../graphql/getSdk';
import type { ContentPayload } from '../graphql/shared/ContentPayload';
import LinkButton from '../cms/components/ButtonComponent/LinkButton.astro';
import ThemePicker from '../cms/shared/ThemePicker.astro';
import '../styles/global.css';
interface Props {
    contentPayload: ContentPayload;
}

const { contentPayload } = Astro.props;

const siteStyles = await getOptimizelySdk(contentPayload).siteStylesById({
    key: contentPayload.key,
    //@ts-ignore
    loc: contentPayload.loc as unknown as Locales,
    ver: contentPayload.ver,
});

<<<<<<< HEAD
const siteFont = getSiteFont(siteStyles?.SiteStyles?.item);

const externalStylesUrl = siteStyles?.SiteStyles?.item?.cssFile?.url?.default || null;
=======
const externalStylesUrl = siteStyles?.SiteStyles?.item?.cssFile?._metadata?.url?.default || null;
>>>>>>> 892c7e7a

const indexedColorProperties = [
    {class: 'primary', label: 'Primary'},
    {class: 'primary-content', label: 'Primary Content'},
    {class: 'secondary', label: 'Secondary'},
    {class: 'secondary-content', label: 'Secondary Content'},
    {class: 'accent', label: 'Accent'},
    {class: 'accent-content', label: 'Accent Content'},
    {class: 'neutral', label: 'Neutral'},
    {class: 'neutral-content', label: 'Neutral Content'},
    {class: 'info', label: 'Info'},
    {class: 'info-content', label: 'Info Content'},
    {class: 'success', label: 'Success'},
    {class: 'success-content', label: 'Success Content'},
    {class: 'warning', label: 'Warning'},
    {class: 'warning-content', label: 'Warning Content'},
    {class: 'error', label: 'Error'},
    {class: 'error-content', label: 'Error Content'}
];

---

<!doctype html>
<html data-theme="light" lang="en">
    <head>
        {siteStyles && <SiteStyles siteStyles={siteStyles} />}
        {siteFont && <Font cssVariable={siteFont} preload />}
        <meta charset="UTF-8" />
        { externalStylesUrl && (
            <>
                <link rel="preload" href={externalStylesUrl} as="style" />
                <link rel="stylesheet" href={externalStylesUrl} />
            </>
        )}
        <ClientRouter />
    </head>
    <body>
        <!-- Theme switcher dropdown -->
        <div class="content-end flex justify-end p-4">
            <ThemePicker />
        </div>
        <div class="w-full my-20 text-center text-3xl italic">
            Site Styles Preview
        </div>
        <div class="w-full mt-20 mb-10 text-center text-2xl italic">Colors</div>
        <div class="my-5 grid grid-cols-4 gap-4 justify-center items-center mx-auto" style="max-width: 900px;">
            {indexedColorProperties.filter((key) => !key.class.toLowerCase().includes('content')).map((key) => {
                // Find the corresponding Content color if it exists
                const contentKey = indexedColorProperties.find(k => k.class === key.class + '-content');
                const textColor = contentKey ? `var(--color-${contentKey.class})` : 'var(--color-base-content, #222)';
                return (
                    <div style={{ height: '150px', background: `var(--color-${key.class})`, 
                        display: 'flex', alignItems: 'center', justifyContent: 'center', 
                        textAlign: 'center', borderRadius: 'var(--radius-box)', flexDirection: 'column' }}>
                        <span style={{ color: textColor, fontWeight: 500, fontSize: '18px', textShadow: '0 1px 2px rgba(0,0,0,0.08)' }}>{key.label}</span>
                    </div>
                );
            })}
        </div>
        <div class="my-5 grid grid-cols-3 gap-4 justify-center items-center mx-auto" style="max-width: 900px;">
            <div style={{ height: '150px', background: 'var(--color-base-100)', display: 'flex',
                        alignItems: 'center', justifyContent: 'center', textAlign: 'center', 
                        borderRadius: 'var(--radius-box)', flexDirection: 'column', border: 'var(--border) solid var(--color-base-200)' }}>
                        <span style={{ color: 'var(--color-base-content)', fontWeight: 500, fontSize: '18px', textShadow: '0 1px 2px rgba(0,0,0,0.08)' }}>color-base-100</span>
            </div>
            <div style={{ height: '150px', background: 'var(--color-base-200)', display: 'flex',
                        alignItems: 'center', justifyContent: 'center', textAlign: 'center', 
                        borderRadius: 'var(--radius-box)', flexDirection: 'column', border: 'var(--border) solid var(--color-base-200)' }}>
                        <span style={{ color: 'var(--color-base-content)', fontWeight: 500, fontSize: '18px', textShadow: '0 1px 2px rgba(0,0,0,0.08)' }}>color-base-200</span>
            </div>
            <div style={{ height: '150px', background: 'var(--color-base-300)', display: 'flex',
                        alignItems: 'center', justifyContent: 'center', textAlign: 'center', 
                        borderRadius: 'var(--radius-box)', flexDirection: 'column', border: 'var(--border) solid var(--color-base-200)' }}>
                        <span style={{ color: 'var(--color-base-content)', fontWeight: 500, fontSize: '18px', textShadow: '0 1px 2px rgba(0,0,0,0.08)' }}>color-base-300</span>
            </div>
            
        </div>
        <div class="w-full mt-20 mb-10 text-center text-2xl italic">Misc</div>
        <div class="my-5 grid grid-cols-4 gap-4 justify-center items-center mx-auto" style="max-width: 900px;">
            <LinkButton cssClasses="btn-primary" link='/'>btn-primary</LinkButton>
            <LinkButton cssClasses="btn-secondary" link='/'>btn-secondary</LinkButton>
            <LinkButton cssClasses="btn-accent" link='/'>btn-accent</LinkButton>
            <LinkButton cssClasses="btn-neutral" link='/'>btn-neutral</LinkButton>
            <LinkButton cssClasses="btn-info" link='/'>btn-info</LinkButton>
            <LinkButton cssClasses="btn-success" link='/'>btn-success</LinkButton>
            <LinkButton cssClasses="btn-warning" link='/'>btn-warning</LinkButton>
            <LinkButton cssClasses="btn-error" link='/'>btn-error</LinkButton>
        </div>
        <div class="w-full mt-20 mb-10 text-center text-2xl italic">Text Sizes</div>
        <div class="my-5 grid grid-cols-1 gap-6 mx-auto" style="max-width: 900px;">
            <div class="text-xs">Text XS - Optimizely</div>
            <div class="text-sm">Text SM (h6) - Optimizely</div>
            <div class="text-base">Text Base (h5 + p) - Optimizely</div>
            <div class="text-lg">Text LG (h4) - Optimizely</div>
            <div class="text-xl">Text XL (h3) - Optimizely</div>
            <div class="text-2xl">Text 2XL (h2) - Optimizely</div>
            <div class="text-3xl">Text 3XL (h1) - Optimizely</div>
            <div class="text-4xl">Text 4XL - Optimizely</div>
            <div class="text-5xl">Text 5XL - Optimizely</div>
            <div class="text-6xl">Text 6XL - Optimizely</div>
            <div class="text-7xl">Text 7XL - Optimizely</div>
            <div class="text-8xl">Text 8XL - Optimizely</div>
            <div class="text-9xl">Text 9XL - Optimizely</div>
    </body>
</html><|MERGE_RESOLUTION|>--- conflicted
+++ resolved
@@ -23,13 +23,9 @@
     ver: contentPayload.ver,
 });
 
-<<<<<<< HEAD
 const siteFont = getSiteFont(siteStyles?.SiteStyles?.item);
 
-const externalStylesUrl = siteStyles?.SiteStyles?.item?.cssFile?.url?.default || null;
-=======
 const externalStylesUrl = siteStyles?.SiteStyles?.item?.cssFile?._metadata?.url?.default || null;
->>>>>>> 892c7e7a
 
 const indexedColorProperties = [
     {class: 'primary', label: 'Primary'},
