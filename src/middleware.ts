--- conflicted
+++ resolved
@@ -1,15 +1,9 @@
 import { defineMiddleware } from 'astro:middleware';
+import { Locales } from '../__generated/sdk';
 import { getOptimizelySdk } from './graphql/getSdk';
-import { Locales } from '../__generated/sdk';
 import type { ContentPayload } from './graphql/shared/ContentPayload';
-<<<<<<< HEAD
 import { localeToSdkLocale } from './lib/locale-helpers';
-=======
-import { getLocaleFromPath, localeToSdkLocale, getFallbackLocale } from './lib/locale-utils';
 import { checkAdminAuth } from './pages/opti-admin/auth-opti-admin';
-// Initialize locale configuration
-import './lib/locale-init.js';
->>>>>>> 5f2fe543
 
 // Cache for placeholder data to avoid repeated GraphQL calls
 const placeholderCache = new Map<string, Map<string, string>>();
