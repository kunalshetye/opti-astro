---
import { Locales } from '../../__generated/sdk';
import Components from '../cms/components/_Components.astro';
import Experiences from '../cms/experiences/_Experiences.astro';
import Pages from '../cms/pages/_Pages.astro';
import { getOptimizelySdk } from '../graphql/getSdk';
import type { ContentPayload } from '../graphql/shared/ContentPayload';

import { getCurrentLocale, getRelativeLocaleUrl, localeToSdkLocale, resolveContentWithFallback } from '../lib/locale-utils';

Astro.response.headers.set('Content-Type', 'text/html; charset=UTF-8');

<<<<<<< HEAD
const lang = Astro.currentLocale;
const pageVariation = Astro.url.searchParams.get('var') || null;;
=======
const lang = getCurrentLocale(Astro);
>>>>>>> fe89cb31

const ctx = 'view';

var contentPayload: ContentPayload = {
    ctx: ctx,
    key: '',
    ver: '',
    loc: '',
    preview_token: '',
    types: [],
};

const urlPath = `${Astro.url.pathname.replace(/\/$/, '')}/`;
const urlPathNoSlash = `${Astro.url.pathname.replace(/\/$/, '')}`;
const urlBase = Astro.url.origin;

<<<<<<< HEAD
let contentByPathResponse;
if (!pageVariation) {
    contentByPathResponse = await getOptimizelySdk(
        contentPayload
    ).contentByPath({
        base: urlBase,
        url: urlPath,
        urlNoSlash: urlPathNoSlash,
    });
} else {
    contentByPathResponse = await getOptimizelySdk(
        contentPayload
    ).contentByPathVariant({
        base: urlBase,
        url: urlPath,
        urlNoSlash: urlPathNoSlash,
        variation: pageVariation
    });
}

if (!contentByPathResponse._Content 
    || !contentByPathResponse._Content.item 
    || !contentByPathResponse._Content.item._metadata?.key) {
=======
// Use the helper function to resolve content with fallback
contentPayload.loc = localeToSdkLocale(lang) as Locales;

const fallbackResult = await resolveContentWithFallback(
    getOptimizelySdk,
    contentPayload,
    urlBase,
    urlPath,
    lang,
    false // Disable debug logs for production
);

if (fallbackResult.shouldRedirect404) {
>>>>>>> fe89cb31
    return Astro.redirect(getRelativeLocaleUrl(lang, '/404'), 404);
}

const contentByPathResponse = fallbackResult.contentResponse;
const actualLocaleUsed = fallbackResult.actualLocaleUsed;
const item = contentByPathResponse._Content.item;
if (!item?._metadata) {
    throw new Error('Metadata is missing in the content item');
}

// Always fetch by ID to get the full content data
// Update the payload to use the actual locale that has content
const contentByIdPayload = {
    ...contentPayload,
    loc: localeToSdkLocale(actualLocaleUsed) as Locales,
};

const contentByIdResponse = await getOptimizelySdk(contentByIdPayload).contentById({
    key: item._metadata.key || '',
    ver: item._metadata.version || '',
    loc: localeToSdkLocale(actualLocaleUsed) as Locales,
});

contentPayload = {
    ctx: ctx,
    key: item._metadata.key || '',
    ver: item._metadata.version || '',
    loc: localeToSdkLocale(actualLocaleUsed) as Locales,
    preview_token: '',
    types: (contentByIdResponse?._Content?.item?._metadata?.types as string[]) || [],
};
const isComponentType = contentPayload.types.includes('_Component');
const isExperienceType = contentPayload.types.includes('_Experience');
const isPageType =
    contentPayload.types.includes('_Page') && isExperienceType === false;
---

<>
    {
        isComponentType && (
            <Components data={contentPayload} contentPayload={contentPayload} />
        )
    }
    {isExperienceType && <Experiences data={contentPayload} />}
    {isPageType && <Pages data={contentPayload} />}
</><|MERGE_RESOLUTION|>--- conflicted
+++ resolved
@@ -10,12 +10,7 @@
 
 Astro.response.headers.set('Content-Type', 'text/html; charset=UTF-8');
 
-<<<<<<< HEAD
-const lang = Astro.currentLocale;
-const pageVariation = Astro.url.searchParams.get('var') || null;;
-=======
 const lang = getCurrentLocale(Astro);
->>>>>>> fe89cb31
 
 const ctx = 'view';
 
@@ -32,31 +27,6 @@
 const urlPathNoSlash = `${Astro.url.pathname.replace(/\/$/, '')}`;
 const urlBase = Astro.url.origin;
 
-<<<<<<< HEAD
-let contentByPathResponse;
-if (!pageVariation) {
-    contentByPathResponse = await getOptimizelySdk(
-        contentPayload
-    ).contentByPath({
-        base: urlBase,
-        url: urlPath,
-        urlNoSlash: urlPathNoSlash,
-    });
-} else {
-    contentByPathResponse = await getOptimizelySdk(
-        contentPayload
-    ).contentByPathVariant({
-        base: urlBase,
-        url: urlPath,
-        urlNoSlash: urlPathNoSlash,
-        variation: pageVariation
-    });
-}
-
-if (!contentByPathResponse._Content 
-    || !contentByPathResponse._Content.item 
-    || !contentByPathResponse._Content.item._metadata?.key) {
-=======
 // Use the helper function to resolve content with fallback
 contentPayload.loc = localeToSdkLocale(lang) as Locales;
 
@@ -70,7 +40,6 @@
 );
 
 if (fallbackResult.shouldRedirect404) {
->>>>>>> fe89cb31
     return Astro.redirect(getRelativeLocaleUrl(lang, '/404'), 404);
 }
 
